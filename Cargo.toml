[package]
name = "headstate-proof-spike"
version = "0.1.0"
edition = "2021"
rust-version = "1.80"

[lib]
name = "headstate_proof_spike"
path = "src/lib.rs"

[dependencies]
types = { git = "https://github.com/semiotic-ai/lighthouse.git", branch = "stable" }
primitive-types = "0.12.2"
serde = { version = "1.0", features = ["derive"] }
tree_hash = "0.6.0"
merkle_proof = { git = "https://github.com/suchapalaver/lighthouse.git", branch = "stable" }

[dev-dependencies]
insta = "1.39.0"
<<<<<<< HEAD
merkle_proof = { git = "https://github.com/suchapalaver/lighthouse.git", branch = "stable" }
serde_json = "1.0"
=======
merkle_proof = { git = "https://github.com/semiotic-ai/lighthouse.git" }
serde_json = "1.0"
>>>>>>> 6b5ba4ab
<|MERGE_RESOLUTION|>--- conflicted
+++ resolved
@@ -17,10 +17,4 @@
 
 [dev-dependencies]
 insta = "1.39.0"
-<<<<<<< HEAD
-merkle_proof = { git = "https://github.com/suchapalaver/lighthouse.git", branch = "stable" }
 serde_json = "1.0"
-=======
-merkle_proof = { git = "https://github.com/semiotic-ai/lighthouse.git" }
-serde_json = "1.0"
->>>>>>> 6b5ba4ab
